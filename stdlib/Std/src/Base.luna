--- conflicted
+++ resolved
@@ -597,21 +597,15 @@
         Empty: a
         Prepend x xs: f x (xs.fold a f)
 
-<<<<<<< HEAD
+    ## Takes an initial value and a function. Returns the result of repeatedly calling the function on the next list element and the current accumulator.
     def foldLeft a f: case self of
         Empty: a
         Prepend x xs:
             na = f x a
             xs . foldLeft na f
-=======
-    ## Takes an initial value and a function. Returns the result of repeatedly calling the function on the next list element and the current accumulator.
-    def foldRight a f: case self of
-        Empty: a
-        Prepend x xs: xs.foldRight (f x a) f
 
     ## Reverses the list.
-    def reverse: self . foldRight [] Prepend
->>>>>>> 9e5a3ce6
+    def reverse: self . foldLeft [] Prepend
 
     ## List concatenation.
     def + that: case (self) of
