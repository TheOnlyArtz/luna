--- conflicted
+++ resolved
@@ -5,8 +5,4 @@
 import Luna.Syntax.Text.Lexer.Grammar as X hiding (column, offset, row)
 import Luna.Syntax.Text.Lexer.Runner  as X
 import Luna.Syntax.Text.Lexer.Symbol  as X
-<<<<<<< HEAD
-import Luna.Syntax.Text.Lexer.Token   as X hiding (etx)
-=======
-import Luna.Syntax.Text.Lexer.Token   as X hiding (etx, symbol)
->>>>>>> 64bec502
+import Luna.Syntax.Text.Lexer.Token   as X hiding (etx, symbol)