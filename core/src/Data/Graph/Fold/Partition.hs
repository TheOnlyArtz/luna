--- conflicted
+++ resolved
@@ -102,13 +102,8 @@
 
 instance (MonadIO m, ClusterEditor comp comps)
     => Fold.ComponentBuilder (Discovery comps) m comp where
-<<<<<<< HEAD
     componentBuild = \comp acc
        -> wrap
-=======
-    componentBuild = \comp acc -> (
-          wrap
->>>>>>> f7d5acc6
         . TypeMap.modifyElem_ @(ComponentSet comp)
           (Set.insert $ Layout.relayout comp)
         . unwrap
